//
//  Nonces.swift
//  21-DOT-DEV/swift-secp256k1
//
//  Copyright (c) 2024 GigaBitcoin LLC
//  Distributed under the MIT software license
//
//  See the accompanying file LICENSE for information
//

import Foundation

#if canImport(libsecp256k1_zkp)
    @_implementationOnly import libsecp256k1_zkp
#elseif canImport(libsecp256k1)
    @_implementationOnly import libsecp256k1
#endif

public extension P256K.MuSig {
    /// Represents an aggregated nonce for MuSig operations.
    ///
    /// This struct is used in the MuSig multi-signature scheme to handle nonce aggregation.
    struct Nonce: ContiguousBytes, Sequence {
        /// The aggregated nonce data.
        let aggregatedNonce: Data

        /// Creates an aggregated nonce from multiple public nonces.
        ///
        /// - Parameter pubnonces: An array of public nonces to aggregate.
        /// - Throws: An error if nonce aggregation fails.
        public init(aggregating pubnonces: [P256K.Schnorr.Nonce]) throws {
            let context = P256K.Context.rawRepresentation
            var aggNonce = secp256k1_musig_aggnonce()

            guard PointerArrayUtility.withUnsafePointerArray(
                pubnonces.map {
                    var pubnonce = secp256k1_musig_pubnonce()
                    $0.pubnonce.copyToUnsafeMutableBytes(of: &pubnonce.data)
                    return pubnonce
                }, { pointers in
                    secp256k1_musig_nonce_agg(context, &aggNonce, pointers, pointers.count).boolValue
                }
            ) else {
                throw secp256k1Error.underlyingCryptoError
            }

            self.aggregatedNonce = Data(Swift.withUnsafeBytes(of: aggNonce) { Data($0) })
        }

        /// Provides access to the raw bytes of the aggregated nonce.
        ///
        /// - Parameter body: A closure that takes an `UnsafeRawBufferPointer` and returns a value.
        /// - Returns: The value returned by the closure.
        public func withUnsafeBytes<R>(_ body: (UnsafeRawBufferPointer) throws -> R) rethrows -> R {
            try aggregatedNonce.withUnsafeBytes(body)
        }

        /// Returns an iterator over the bytes of the aggregated nonce.
        ///
        /// - Returns: An iterator for the aggregated nonce data.
        public func makeIterator() -> Data.Iterator {
            aggregatedNonce.makeIterator()
        }

        /// Generates a nonce pair (secret and public) for MuSig signing.
        ///
        /// This function implements the nonce generation process as described in BIP-327.
        /// It is crucial to use a unique `sessionID` for each signing session to prevent nonce reuse.
        ///
        /// - Parameters:
        ///   - secretKey: The signer's secret key (optional).
        ///   - publicKey: The signer's public key.
        ///   - msg32: The 32-byte message to be signed.
        ///   - extraInput32: Optional 32-byte extra input to customize the nonce (can be nil).
        /// - Returns: A `NonceResult` containing the generated public and secret nonces.
        /// - Throws: An error if nonce generation fails.
        public static func generate(
            secretKey: P256K.Schnorr.PrivateKey?,
            publicKey: P256K.Schnorr.PublicKey,
            msg32: [UInt8],
            extraInput32: [UInt8]? = nil
        ) throws -> NonceResult {
            try generate(
                sessionID: Array(SecureBytes(count: 133)),
                secretKey: secretKey,
                publicKey: publicKey,
                msg32: msg32,
                extraInput32: extraInput32
            )
        }

        /// Generates a nonce pair (secret and public) for MuSig signing.
        ///
        /// This function implements the nonce generation process as described in BIP-327.
        /// It is crucial to use a unique `sessionID` for each signing session to prevent nonce reuse.
        ///
        /// - Parameters:
        ///   - sessionID: A 32-byte unique session identifier.
        ///   - secretKey: The signer's secret key (optional).
        ///   - publicKey: The signer's public key.
        ///   - msg32: The 32-byte message to be signed.
        ///   - extraInput32: Optional 32-byte extra input to customize the nonce (can be nil).
        /// - Returns: A `NonceResult` containing the generated public and secret nonces.
        /// - Throws: An error if nonce generation fails.
        public static func generate(
            sessionID: [UInt8],
            secretKey: P256K.Schnorr.PrivateKey?,
            publicKey: P256K.Schnorr.PublicKey,
            msg32: [UInt8],
            extraInput32: [UInt8]?
        ) throws -> NonceResult {
            let context = P256K.Context.rawRepresentation
            var secnonce = secp256k1_musig_secnonce()
            var pubnonce = secp256k1_musig_pubnonce()
            var pubkey = publicKey.baseKey.rawRepresentation

            #if canImport(zkp_bindings)
                guard secp256k1_musig_nonce_gen(
                    context,
                    &secnonce,
                    &pubnonce,
                    sessionID,
                    Array(secretKey!.dataRepresentation),
                    &pubkey,
                    msg32,
                    nil,
                    extraInput32
                ).boolValue else {
                    throw secp256k1Error.underlyingCryptoError
                }
            #else
                var mutableSessionID = sessionID

                guard secp256k1_musig_nonce_gen(
                    context,
                    &secnonce,
                    &pubnonce,
                    &mutableSessionID,
                    Array(secretKey!.dataRepresentation),
                    &pubkey,
                    msg32,
                    nil,
                    extraInput32
                ).boolValue else {
                    throw secp256k1Error.underlyingCryptoError
                }
            #endif

            return NonceResult(
                pubnonce: P256K.Schnorr.Nonce(pubnonce: Swift.withUnsafeBytes(of: pubnonce) { Data($0) }),
                secnonce: P256K.Schnorr.SecureNonce(Swift.withUnsafeBytes(of: secnonce) { Data($0) })
            )
        }
    }

    /// Represents the result of nonce generation, containing both public and secret nonces.
    @frozen struct NonceResult: ~Copyable {
        /// The public nonce.
        public let pubnonce: P256K.Schnorr.Nonce
        /// The secret nonce.
        public let secnonce: P256K.Schnorr.SecureNonce
    }
}

public extension P256K.Schnorr {
    /// Represents a secure nonce used for MuSig operations.
    ///
    /// This struct is used to handle secure nonces in the MuSig signing process.
    /// It's crucial not to reuse nonces across different signing sessions to maintain security.
    struct SecureNonce: ~Copyable {
        let data: Data

        init(_ data: Data) {
            self.data = data
        }
    }

    /// Represents a public nonce used for MuSig operations.
    struct Nonce: ContiguousBytes, Sequence {
        /// The public nonce data.
        let pubnonce: Data
        
        /// Creates a public nonce from a 66-byte serialized nonce.
        ///
        /// This function uses the underlying `secp256k1_musig_pubnonce_parse` function
        /// to validate and parse the serialized nonce data.
        ///
        /// - Parameter serializedNonce: A 66-byte serialized MuSig public nonce.
        /// - Throws: An error if the nonce cannot be parsed or is invalid.
<<<<<<< HEAD
        public init(serializedNonce: Data) throws {
            guard serializedNonce.count == 66 else {
=======
        public init(pubnonce: Data) throws {
            guard pubnonce.count == 66 else {
>>>>>>> 7b2dc281
                throw secp256k1Error.incorrectParameterSize
            }
            
            let context = P256K.Context.rawRepresentation
            var pubnonce = secp256k1_musig_pubnonce()
            
            guard secp256k1_musig_pubnonce_parse(context, &pubnonce, Array(pubnonce)).boolValue else {
                throw secp256k1Error.underlyingCryptoError
            }
            
            self.pubnonce = Swift.withUnsafeBytes(of: pubnonce) { Data($0) }
        }

        /// Provides access to the raw bytes of the public nonce.
        ///
        /// - Parameter body: A closure that takes an `UnsafeRawBufferPointer` and returns a value.
        /// - Returns: The value returned by the closure.
        public func withUnsafeBytes<R>(_ body: (UnsafeRawBufferPointer) throws -> R) rethrows -> R {
            try pubnonce.withUnsafeBytes(body)
        }

        /// Returns an iterator over the bytes of the public nonce.
        ///
        /// - Returns: An iterator for the public nonce data.
        public func makeIterator() -> Data.Iterator {
            pubnonce.makeIterator()
        }
    }
}<|MERGE_RESOLUTION|>--- conflicted
+++ resolved
@@ -179,7 +179,7 @@
     struct Nonce: ContiguousBytes, Sequence {
         /// The public nonce data.
         let pubnonce: Data
-        
+
         /// Creates a public nonce from a 66-byte serialized nonce.
         ///
         /// This function uses the underlying `secp256k1_musig_pubnonce_parse` function
@@ -187,20 +187,15 @@
         ///
         /// - Parameter serializedNonce: A 66-byte serialized MuSig public nonce.
         /// - Throws: An error if the nonce cannot be parsed or is invalid.
-<<<<<<< HEAD
         public init(serializedNonce: Data) throws {
             guard serializedNonce.count == 66 else {
-=======
-        public init(pubnonce: Data) throws {
-            guard pubnonce.count == 66 else {
->>>>>>> 7b2dc281
                 throw secp256k1Error.incorrectParameterSize
             }
             
             let context = P256K.Context.rawRepresentation
             var pubnonce = secp256k1_musig_pubnonce()
             
-            guard secp256k1_musig_pubnonce_parse(context, &pubnonce, Array(pubnonce)).boolValue else {
+            guard secp256k1_musig_pubnonce_parse(context, &pubnonce, Array(serializedNonce)).boolValue else {
                 throw secp256k1Error.underlyingCryptoError
             }
             
